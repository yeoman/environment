import fs from 'node:fs';
import path from 'node:path';
import EventEmitter from 'node:events';
import crypto from 'node:crypto';
import chalk from 'chalk';
import _ from 'lodash';
import GroupedQueue from 'grouped-queue';
import escapeStrRe from 'escape-string-regexp';
import untildify from 'untildify';
import memFs from 'mem-fs';
import FileEditor from 'mem-fs-editor';
import createdLogger from 'debug';
import isScoped from 'is-scoped';
import npmlog from 'npmlog';
import semver from 'semver';
import slash from 'slash';
import { TrackerGroup } from 'are-we-there-yet';
import { pipeline, transform } from 'p-transform';
import Store from './store.js';
import composability from './composability.js';
import resolver from './resolver.js';
import TerminalAdapter from './adapter.js';
import YeomanRepository from './util/repository.js';
import Conflicter from './util/conflicter.js';
import YeomanCommand from './util/command.js';
import { toNamespace } from './util/namespace.js';
import {
  createCommitTransform,
  createConflicterCheckTransform,
  createConflicterStatusTransform,
  createModifiedTransform,
  createYoRcTransform,
<<<<<<< HEAD
  createYoResolveTransform,
} from './util/transform.js';
import { createRequire } from 'node:module';
import process from 'node:process';

import commandMixin from './command.js';
import generatorFeaturesMixin from './generator-features.js';
import packageManagerMixin from './package-manager.js';

import spawnCommandMixin from './spawn-command.js';
import namespaceCompasibilityMixin from './namespace-composability.js';

const debug = createdLogger('yeoman:environment');
const require = createRequire(import.meta.url);

const ENVIRONMENT_VERSION = require('../package.json').version;
=======
  createYoResolveTransform
} = require('./util/transform');
const {requireOrImport} = require('./util/esm');

const {isFilePending} = FileEditor.State;
>>>>>>> 03978761

/**
 * Two-step argument splitting function that first splits arguments in quotes,
 * and then splits up the remaining arguments if they are not part of a quote.
 */
function splitArgsFromString(argsString) {
  let result = [];
  if (!argsString) {
    return result;
  }
  const quoteSeparatedArgs = argsString.split(/("[^"]*")/).filter(Boolean);
  for (const arg of quoteSeparatedArgs) {
    if (arg.match('\u0022')) {
      result.push(arg.replace(/"/g, ''));
    } else {
      result = result.concat(arg.trim().split(' '));
    }
  }
  return result;
}

/**
 * Hint of generator module name
 */
function getGeneratorHint(namespace) {
  if (isScoped(namespace)) {
    const splitName = namespace.split('/');
    return `${splitName[0]}/generator-${splitName[1]}`;
  }
  return `generator-${namespace}`;
}
const mixins = [commandMixin, generatorFeaturesMixin, packageManagerMixin];

const Base = mixins.reduce((a, b) => b(a), EventEmitter);

class Environment extends Base {
  static get UNKNOWN_NAMESPACE() {
    return 'unknownnamespace';
  }

  static get UNKNOWN_RESOLVED() {
    return 'unknown';
  }

  static get queues() {
    return [
      'environment:run',
      'initializing',
      'prompting',
      'configuring',
      'default',
      'writing',
      'transform',
      'conflicts',
      'environment:conflicts',
      'install',
      'end',
    ];
  }

  static get lookups() {
    return ['.', 'generators', 'lib/generators', 'dist/generators'];
  }

  /**
   * Make sure the Environment present expected methods if an old version is
   * passed to a Generator.
   * @param  {Environment} env
   * @return {Environment} The updated env
   */
  static enforceUpdate(env) {
    if (!env.adapter) {
      env.adapter = new TerminalAdapter();
    }

    if (!env.runLoop) {
      env.runLoop = new GroupedQueue(Environment.queues, false);
    }

    if (!env.sharedFs) {
      env.sharedFs = memFs.create();
    }

    if (!env.fs) {
      env.fs = FileEditor.create(env.sharedFs);
    }

    return env;
  }

  /**
   * Prepare a commander instance for cli support.
   *
   * @param {Class} GeneratorClass - Generator to create Command
   * @return {Command} Return a Command instance
   */
  static prepareCommand(GeneratorClass, command = new YeomanCommand()) {
    command = Base.addEnvironmentOptions(command);
    return Environment.prepareGeneratorCommand(command, GeneratorClass);
  }

  /**
   * Prepare a commander instance for cli support.
   *
   * @param {Command} command - Command to be prepared
   * @param {Class} GeneratorClass - Generator to create Command
   * @return {Command} return command
   */
  static prepareGeneratorCommand(command, GeneratorClass, namespace) {
    const generator = new GeneratorClass([], { help: true, env: {} });
    Base.addGeneratorOptions(command, generator);

    command.action(async function () {
      let rootCommand = this;
      while (rootCommand.parent) {
        rootCommand = rootCommand.parent;
      }
      command.env = await Environment.createEnv(rootCommand.opts());

      rootCommand.emit('yeoman:environment', command.env);

      if (namespace) {
        await command.env.run([namespace, ...(this.args || [])], this.opts());
        return command.env;
      }
      const generator = await command.env.instantiate(GeneratorClass, this.args, this.opts());
      await command.env.queueGenerator(generator);
      await command.env.start();
      return command.env;
    });
    return command;
  }

  /**
   * Factory method to create an environment instance. Take same parameters as the
   * Environment constructor.
   *
   * @deprecated
   * @param {string[]} [args] - arguments.
   * @param {object} [options] - Environment options.
   * @param {Adapter} [adapter] - Terminal adapter.
   *
   * @return {Environment} a new Environment instance
   */
  static createEnv(args, options, adapter) {
    if (args && !Array.isArray(args)) {
      options = args;
    }
    options = options || {};
    return new Environment(options, adapter);
  }

  /**
   * Factory method to create an environment instance. Take same parameters as the
   * Environment constructor.
   *
   * @param {String} version - Version of the Environment
   * @param {...any} args - Same arguments as {@link Environment}#createEnv.
   * @return {Environment} a new Environment instance
   */
  static async createEnvWithVersion(version, ...args) {
    const repository = new YeomanRepository();
    const installedVersion = repository.verifyInstalledVersion('yeoman-environment', version);
    if (!installedVersion) {
      await repository.installPackage('yeoman-environment', version);
    }
    const VersionedEnvironment = repository.requireModule('yeoman-environment', version);
    return VersionedEnvironment.createEnv(...args);
  }

  /**
   * Convert a generators namespace to its name
   *
   * @param  {String} namespace
   * @return {String}
   */
  static namespaceToName(namespace) {
    return namespace.split(':')[0];
  }

  /**
   * Lookup for a specific generator.
   *
   * @param  {String} namespace
   * @param  {Object} [options]
   * @param {Boolean} [options.localOnly=false] - Set true to skip lookups of
   *                                                     globally-installed generators.
   * @param {Boolean} [options.packagePath=false] - Set true to return the package
   *                                                       path instead of generators file.
   * @param {Boolean} [options.singleResult=true] - Set false to return multiple values.
   * @return {String} generator
   */
  static lookupGenerator(namespace, options) {
    options =
      typeof options === 'boolean'
        ? { singleResult: true, localOnly: options }
        : { singleResult: !(options && options.multiple), ...options };

    options.filePatterns = options.filePatterns || Environment.lookups.map(prefix => path.join(prefix, '*/index.{js,ts}'));

    const name = Environment.namespaceToName(namespace);
    options.packagePatterns = options.packagePatterns || getGeneratorHint(name);
    const envProt = Environment.prototype;

    options.npmPaths = options.npmPaths || envProt.getNpmPaths(options.localOnly).reverse();
    options.packagePatterns = options.packagePatterns || 'generator-*';
    options.packagePaths = options.packagePaths || resolver.packageLookup.findPackagesIn(options.npmPaths, options.packagePatterns);

    let paths = options.singleResult ? undefined : [];
    resolver.packageLookup.sync(options, module => {
      const filename = module.filePath;
      const fileNS = envProt.namespace(filename, Environment.lookups);
      if (namespace === fileNS || (options.packagePath && namespace === Environment.namespaceToName(fileNS))) {
        // Version 2.6.0 returned pattern instead of modulePath for options.packagePath
        const returnPath = options.packagePath
          ? module.packagePath
          : options.generatorPath
          ? path.posix.join(filename, '../../')
          : filename;
        if (options.singleResult) {
          paths = returnPath;
          return true;
        }
        paths.push(returnPath);
      }
      return false;
    });

    return paths;
  }

  /**
   * @classdesc `Environment` object is responsible of handling the lifecyle and bootstrap
   * of generators in a specific environment (your app).
   *
   * It provides a high-level API to create and run generators, as well as further
   * tuning where and how a generator is resolved.
   *
   * An environment is created using a list of `arguments` and a Hash of
   * `options`. Usually, this is the list of arguments you get back from your CLI
   * options parser.
   *
   * An optional adapter can be passed to provide interaction in non-CLI environment
   * (e.g. IDE plugins), otherwise a `TerminalAdapter` is instantiated by default
   *
   * @constructor
   * @mixes env/resolver
   * @mixes env/composability
   * @param {String|Array}          args
   * @param {Object}                opts
   * @param {Boolean} [opts.experimental]
   * @param {Object} [opts.sharedOptions]
   * @param {Console}      [opts.console]
   * @param {Stream}         [opts.stdin]
   * @param {Stream}        [opts.stdout]
   * @param {Stream}        [opts.stderr]
   * @param {TerminalAdapter} [adapter] - A TerminalAdapter instance or another object
   *                                     implementing this adapter interface. This is how
   *                                     you'd interface Yeoman with a GUI or an editor.
   */
  constructor(options, adapter) {
    super();

    this.setMaxListeners(100);

    this.options = options || {};
    this.adapter =
      adapter ||
      new TerminalAdapter({
        console: this.options.console,
        stdin: this.options.stdin,
        stderr: this.options.stderr,
      });
    this.cwd = this.options.cwd || process.cwd();
    this.cwd = path.resolve(this.cwd);
    this.logCwd = this.options.logCwd || this.cwd;
    this.store = new Store();
    this.command = this.options.command;

    this.runLoop = new GroupedQueue(Environment.queues, false);
    this.sharedFs = this.options.sharedFs || memFs.create();

    // Each composed generator might set listeners on these shared resources. Let's make sure
    // Node won't complain about event listeners leaks.
    this.runLoop.setMaxListeners(0);
    this.sharedFs.setMaxListeners(0);

    // Create a shared mem-fs-editor instance.
    this.fs = FileEditor.create(this.sharedFs);

    this.lookups = Environment.lookups;
    this.aliases = [];

    this.alias(/^([^:]+)$/, '$1:app');

    // Used sharedOptions from options if exists.
    this.sharedOptions = this.options.sharedOptions || {};
    // Remove Unecessary sharedOptions from options
    delete this.options.sharedOptions;

    // Create a default sharedData.
    this.sharedOptions.sharedData = this.sharedOptions.sharedData || {};

    // Pass forwardErrorToEnvironment to generators.
    this.sharedOptions.forwardErrorToEnvironment = false;

    this.repository = new YeomanRepository({
      repositoryPath: this.options.yeomanRepository,
      arboristRegistry: this.options.arboristRegistry,
    });

    if (!this.options.experimental) {
      for (const value of process.argv) {
        if (value === '--experimental') {
          this.options.experimental = true;
          debug('Set environment as experimental');
        }
      }
    }

    this.loadSharedOptions(this.options);
    if (this.sharedOptions.skipLocalCache === undefined) {
      this.sharedOptions.skipLocalCache = true;
    }

    // Store the generators by paths and uniqueBy feature.
    this._generatorsForPath = {};
    this._generators = {};

    // Store the YeomanCompose by paths and uniqueBy feature.
    this._composeStore = {};

    this.enableConflicterIgnore = semver.satisfies(this.getVersion('mem-fs-editor'), '>= 9.2.0');
  }

  /**
   * Load options passed to the Generator that should be used by the Environment.
   *
   * @param {Object} options
   */
  loadEnvironmentOptions(options) {
    const environmentOptions = _.pick(options, ['skipInstall', 'nodePackageManager']);
    _.defaults(this.options, environmentOptions);
    return environmentOptions;
  }

  /**
   * Load options passed to the Environment that should be forwarded to the Generator.
   *
   * @param {Object} options
   */
  loadSharedOptions(options) {
    const optionsToShare = _.pick(options, [
      'skipInstall',
      'forceInstall',
      'skipCache',
      'skipLocalCache',
      'skipParseOptions',
      'localConfigOnly',
      'askAnswered',
    ]);
    Object.assign(this.sharedOptions, optionsToShare);
    return optionsToShare;
  }

  /**
   * @deprecated
   * Error handler taking `err` instance of Error.
   *
   * The `error` event is emitted with the error object, if no `error` listener
   * is registered, then we throw the error.
   *
   * @param  {Object} err
   * @return {Error}  err
   */
  error(error) {
    throw error instanceof Error ? error : new Error(error);
  }

  /**
   * Outputs the general help and usage. Optionally, if generators have been
   * registered, the list of available generators is also displayed.
   *
   * @param {String} name
   */
  help(name = 'init') {
    const out = [
      'Usage: :binary: GENERATOR [args] [options]',
      '',
      'General options:',
      "  --help       # Print generator's options and usage",
      '  -f, --force  # Overwrite files that already exist',
      '',
      'Please choose a generator below.',
      '',
    ];

    const ns = this.namespaces();

    const groups = {};
    for (const namespace of ns) {
      const base = namespace.split(':')[0];

      if (!groups[base]) {
        groups[base] = [];
      }

      groups[base].push(namespace);
    }

    for (const key of Object.keys(groups).sort()) {
      const group = groups[key];

      if (group.length > 0) {
        out.push('', key.charAt(0).toUpperCase() + key.slice(1));
      }

      for (const ns of groups[key]) {
        out.push(`  ${ns}`);
      }
    }

    return out.join('\n').replace(/:binary:/g, name);
  }

  /**
   * Registers a specific `generator` to this environment. This generator is stored under
   * provided namespace, or a default namespace format if none if available.
   *
   * @param  {String} name      - Filepath to the a generator or a npm package name
   * @param  {String} namespace - Namespace under which register the generator (optional)
   * @param  {String} packagePath - PackagePath to the generator npm package (optional)
   * @return {Object} environment - This environment
   */
  register(name, namespace, packagePath) {
    if (typeof name !== 'string') {
      throw new TypeError('You must provide a generator name to register.');
    }

    const modulePath = this.resolveModulePath(name);
    namespace = namespace || this.namespace(modulePath);

    if (!namespace) {
      throw new Error('Unable to determine namespace.');
    }

    // Generator is already registered and matches the current namespace.
    if (this.store._meta[namespace] && this.store._meta[namespace].resolved === modulePath) {
      return this;
    }

    this.store.add(namespace, modulePath, modulePath, packagePath);
    const packageNS = Environment.namespaceToName(namespace);
    this.store.addPackageNS(packageNS);
    if (packagePath) {
      this.store.addPackage(packageNS, packagePath);
    }

    debug('Registered %s (%s) on package %s (%s)', namespace, modulePath, packageNS, packagePath);
    return this;
  }

  /**
   * Register a stubbed generator to this environment. This method allow to register raw
   * functions under the provided namespace. `registerStub` will enforce the function passed
   * to extend the Base generator automatically.
   *
   * @param  {Function} Generator  - A Generator constructor or a simple function
   * @param  {String}   namespace  - Namespace under which register the generator
   * @param  {String}   [resolved] - The file path to the generator
   * @param  {String} [packagePath] - The generator's package path
   * @return {this}
   */
  registerStub(Generator, namespace, resolved = Environment.UNKNOWN_RESOLVED, packagePath = undefined) {
    if (typeof Generator !== 'function' && typeof Generator.createGenerator !== 'function') {
      throw new TypeError('You must provide a stub function to register.');
    }

    if (typeof namespace !== 'string') {
      throw new TypeError('You must provide a namespace to register.');
    }

    this.store.add(namespace, Generator, resolved, packagePath);
    const packageNS = Environment.namespaceToName(namespace);
    this.store.addPackageNS(packageNS);
    if (packagePath) {
      this.store.addPackage(packageNS, packagePath);
    }

    debug('Registered %s (%s) on package (%s)', namespace, resolved, packagePath);
    return this;
  }

  /**
   * Returns the list of registered namespace.
   * @return {Array}
   */
  namespaces() {
    return this.store.namespaces();
  }

  /**
   * Returns the environment or dependency version.
   * @param  {String} packageName - Module to get version.
   * @return {String} Environment version.
   */
  getVersion(packageName) {
    if (packageName && packageName !== 'yeoman-environment') {
      try {
        return require(`${packageName}/package.json`).version;
      } catch {
        return undefined;
      }
    }
    return ENVIRONMENT_VERSION;
  }

  /**
   * Returns stored generators meta
   * @return {Object}
   */
  getGeneratorsMeta() {
    return this.store.getGeneratorsMeta();
  }

  /**
   * Returns stored generators meta
   * @param {string} namespace
   * @return {any}
   */
  getGeneratorMeta(namespace) {
    const meta = this.store.getMeta(namespace) || this.store.getMeta(this.alias(namespace));
    if (!meta) {
      return;
    }

    const {importGenerator, resolved} = meta;
    const importModule = async () => requireOrImport(resolved);
    const importGeneratorClass = async () => this._findGeneratorClass(await importGenerator(), meta);
    const instantiate = async (args, options) => this.instantiate(await importGeneratorClass(), args, options);
    const instantiateHelp = async () => instantiate([], {help: true});
    const newMeta = {
      ...meta,
      importModule,
      importGeneratorClass,
      instantiate,
      instantiateHelp
    };
    return newMeta;
  }

  /**
   * Get registered generators names
   *
   * @return {Array}
   */
  getGeneratorNames() {
    return _.uniq(Object.keys(this.getGeneratorsMeta()).map(namespace => Environment.namespaceToName(namespace)));
  }

  /**
   * Verify if a package namespace already have been registered.
   *
   * @param  {String} [packageNS] - namespace of the package.
   * @return {boolean} - true if any generator of the package has been registered
   */
  isPackageRegistered(packageNS) {
    const registeredPackages = this.getRegisteredPackages();
    return registeredPackages.includes(packageNS) || registeredPackages.includes(this.alias(packageNS).split(':', 2)[0]);
  }

  /**
   * Get all registered packages namespaces.
   *
   * @return {Array} - array of namespaces.
   */
  getRegisteredPackages() {
    return this.store.getPackagesNS();
  }

  /**
   * Get last added path for a namespace
   *
   * @param  {String} - namespace
   * @return {String} - path of the package
   */
  async getPackagePath(namespace) {
    if (namespace.includes(':')) {
      const generator = (await this.get(namespace)) || {};
      return generator.packagePath;
    }
    const packagePaths = this.getPackagePaths(namespace) || [];
    return packagePaths[0];
  }

  /**
   * Get paths for a namespace
   *
   * @param  {String} - namespace
   * @return  {Array} - array of paths.
   */
  getPackagePaths(namespace) {
    return this.store.getPackagesPaths()[namespace] || this.store.getPackagesPaths()[Environment.namespaceToName(this.alias(namespace))];
  }

  /**
   * Get a single generator from the registered list of generators. The lookup is
   * based on generator's namespace, "walking up" the namespaces until a matching
   * is found. Eg. if an `angular:common` namespace is registered, and we try to
   * get `angular:common:all` then we get `angular:common` as a fallback (unless
   * an `angular:common:all` generator is registered).
   *
   * @param  {String} namespaceOrPath
   * @return {import('@yeoman/api').BaseGenerator|Promise<import('@yeoman/api').BaseGenerator>|null} - the generator registered under the namespace
   */
  async get(namespaceOrPath) {
    // Stop the recursive search if nothing is left
    if (!namespaceOrPath) {
      return;
    }

    const parsed = toNamespace(namespaceOrPath);
    if (parsed && this.getByNamespace) {
      return this.getByNamespace(parsed);
    }

    let namespace = namespaceOrPath;

    // Legacy yeoman-generator `#hookFor()` function is passing the generator path as part
    // of the namespace. If we find a path delimiter in the namespace, then ignore the
    // last part of the namespace.
    const parts = namespaceOrPath.split(':');
    const maybePath = _.last(parts);
    if (parts.length > 1 && /[/\\]/.test(maybePath)) {
      parts.pop();

      // We also want to remove the drive letter on windows
      if (maybePath.includes('\\') && _.last(parts).length === 1) {
        parts.pop();
      }

      namespace = parts.join(':');
    }

    const generator =
      (await this.store.get(namespace)) ??
      (await this.store.get(this.alias(namespace))) ??
      // Namespace is empty if namespaceOrPath contains a win32 absolute path of the form 'C:\path\to\generator'.
      // for this reason we pass namespaceOrPath to the getByPath function.
      (await this.getByPath(namespaceOrPath));
    return this._findGeneratorClass(generator);
  }

  /**
   * Get a generator by path instead of namespace.
   * @param  {String} path
   * @return {Generator|null} - the generator found at the location
   */
  async getByPath(path) {
    if (fs.existsSync(path)) {
      const namespace = this.namespace(path);
      this.register(path, namespace);

      return this.get(namespace);
    }
  }

  /**
   * Find generator's class constructor.
   * @private
   * @param  {Object} Generator - Object containing the class.
   * @return {Function} Generator's constructor.
   */
<<<<<<< HEAD
  async _findGeneratorClass(Generator) {
=======
  _findGeneratorClass(Generator, meta = Generator) {
>>>>>>> 03978761
    if (!Generator) {
      return Generator;
    }
    if (Array.isArray(Generator)) {
      meta = Generator[1];
      Generator = Generator[0];
    }
    if (typeof Generator.default === 'function') {
      Generator.default.resolved = meta.resolved;
      Generator.default.namespace = meta.namespace;
      Generator.default.packagePath = meta.packagePath;
      return Generator.default;
    }
    if (typeof Generator.createGenerator === 'function') {
      const maybeGenerator = await Generator.createGenerator(this);
      maybeGenerator.resolved = meta.resolved;
      maybeGenerator.namespace = meta.namespace;
      maybeGenerator.packagePath = meta.packagePath;
      return maybeGenerator;
    }
    if (typeof Generator !== 'function') {
      throw new TypeError("The generator doesn't provides a constructor.");
    }
    return Generator;
  }

  /**
   * Create is the Generator factory. It takes a namespace to lookup and optional
   * hash of options, that lets you define `arguments` and `options` to
   * instantiate the generator with.
   *
   * An error is raised on invalid namespace.
   *
   * @param {String} namespaceOrPath
   * @param {Array} [args]
   * @param {Object} [options]
   * @return {Generator} The instantiated generator
   */
  async create(namespaceOrPath, args, options) {
    if (!Array.isArray(args) && typeof args === 'object') {
      options = args.options || args;
      args = args.arguments || args.args || [];
    } else {
      args = Array.isArray(args) ? args : splitArgsFromString(args);
      options = options || {};
    }

    const namespace = toNamespace(namespaceOrPath);

    let maybeGenerator;
    if (namespace && this.getByNamespace) {
      maybeGenerator = await this.getByNamespace(namespace);
      if (!maybeGenerator) {
        this.lookupLocalNamespaces(namespace);
        maybeGenerator = await this.getByNamespace(namespace);
      }
    }

    const checkGenerator = Generator => {
      if (
        namespace &&
        Generator &&
        Generator.namespace &&
        Generator.namespace !== namespace.namespace &&
        Generator.namespace !== Environment.UNKNOWN_NAMESPACE
      ) {
        // Update namespace object in case of aliased namespace.
        try {
          namespace.namespace = Generator.namespace;
        } catch {
          // Invalid namespace can be aliased to a valid one.
        }
      }

      if (typeof Generator !== 'function') {
        const generatorHint = namespace ? namespace.generatorHint : getGeneratorHint(namespaceOrPath);

        throw new Error(
          chalk.red("You don't seem to have a generator with the name “" + namespaceOrPath + '” installed.') +
            '\n' +
            'But help is on the way:\n\n' +
            'You can see available generators via ' +
            chalk.yellow('npm search yeoman-generator') +
            ' or via ' +
            chalk.yellow('http://yeoman.io/generators/') +
            '. \n' +
            'Install them with ' +
            chalk.yellow(`npm install ${generatorHint}`) +
            '.\n\n' +
            'To see all your installed generators run ' +
            chalk.yellow('yo --generators') +
            '. ' +
            'Adding the ' +
            chalk.yellow('--help') +
            ' option will also show subgenerators. \n\n' +
            'If ' +
            chalk.yellow('yo') +
            ' cannot find the generator, run ' +
            chalk.yellow('yo doctor') +
            ' to troubleshoot your system.',
        );
      }
      return Generator;
    };

    maybeGenerator = maybeGenerator || this.get(namespaceOrPath);

    return this.instantiate(checkGenerator(await maybeGenerator), args, options);
  }

  /**
   * Instantiate a Generator with metadatas
   *
   * @param {Class<Generator>} generator   Generator class
   * @param {Array}            [args]      Arguments to pass the instance
   * @param {Object}           [options]   Options to pass the instance
   * @return {Generator}       The instantiated generator
   */
  async instantiate(Generator, args, options) {
    if (!Array.isArray(args) && typeof args === 'object') {
      options = args.options || args;
      args = args.arguments || args.args || [];
    } else {
      args = Array.isArray(args) ? args : splitArgsFromString(args);
      options = options || {};
    }

    const { namespace = Environment.UNKNOWN_NAMESPACE } = Generator;

    const environmentOptions = {
      env: this,
      resolved: Generator.resolved || Environment.UNKNOWN_RESOLVED,
      namespace,
    };

    const generator = new Generator(args, {
      ...this.sharedOptions,
      ...options,
      ...environmentOptions,
    });

    generator._environmentOptions = {
      ...this.options,
      ...this.sharedOptions,
      ...environmentOptions,
    };

    if (!options.help && generator._postConstruct) {
      await generator._postConstruct();
    }

    return generator;
  }

  /**
   * Compose with the generator.
   *
   * @param {String} namespaceOrPath
   * @param {Array} [args]
   * @param {Object} [options]
   * @param {Boolean} [schedule]
   * @return {Generator} The instantiated generator or the singleton instance.
   */
  async composeWith(generator, args, options, schedule = true) {
    if (typeof args === 'boolean') {
      schedule = args;
      args = undefined;
      options = undefined;
    } else if (typeof options === 'boolean') {
      schedule = options;
      options = undefined;
    }
    const generatorInstance = await this.create(generator, args, options);
    return this.queueGenerator(generatorInstance, schedule);
  }

  /**
   * @private
   */
  getGeneratorsForPath(generatorRoot = this.cwd) {
    this._generatorsForPath[generatorRoot] = this._generatorsForPath[generatorRoot] || {};
    return this._generatorsForPath[generatorRoot];
  }

  /**
   * @private
   */
  getGenerator(uniqueBy, generatorRoot = this.cwd) {
    if (this._generators[uniqueBy]) {
      return this._generators[uniqueBy];
    }
    return this.getGeneratorsForPath(generatorRoot)[uniqueBy];
  }

  /**
   * @private
   */
  getAllGenerators() {
    return Object.fromEntries([
      ...Object.entries(this._generators),
      ...Object.entries(this._generatorsForPath).flatMap(([root, generatorStore]) =>
        Object.entries(generatorStore).map(([namespace, generator]) => [`${root}#${namespace}`, generator]),
      ),
    ]);
  }

  /**
   * @private
   */
  setGenerator(uniqueBy, generator) {
    if (generator.features && generator.features.uniqueGlobally) {
      this._generators[uniqueBy] = generator;
    } else {
      this.getGeneratorsForPath(generator.destinationRoot())[uniqueBy] = generator;
    }
    return generator;
  }

  /**
   * Queue generator run (queue itself tasks).
   *
   * @param {Generator} generator Generator instance
   * @param {boolean} [schedule=false] Whether to schedule the generator run.
   * @return {Generator} The generator or singleton instance.
   */
  async queueGenerator(generator, schedule = false) {
    const generatorFeatures = generator.getFeatures ? generator.getFeatures() : {};
    let uniqueBy;
    let rootUniqueBy;
    let namespaceToEmit;
    if (generatorFeatures) {
      uniqueBy = generatorFeatures.uniqueBy;
      namespaceToEmit = uniqueBy;
      if (!generatorFeatures.uniqueGlobally) {
        rootUniqueBy = generator.destinationRoot();
      }
    }

    if (!uniqueBy) {
      const { namespace } = generator.options;
      const instanceId = crypto.randomBytes(20).toString('hex');
      let namespaceDefinition = toNamespace(namespace);
      if (namespaceDefinition) {
        namespaceDefinition = namespaceDefinition.with({ instanceId });
        uniqueBy = namespaceDefinition.id;
        namespaceToEmit = namespaceDefinition.namespace;
      } else {
        uniqueBy = `${namespace}#${instanceId}`;
        namespaceToEmit = namespace;
      }
    }

    const existing = this.getGenerator(uniqueBy, rootUniqueBy);
    if (existing) {
      debug(`Using existing generator for namespace ${uniqueBy}`);
      return existing;
    }

    this.setGenerator(uniqueBy, generator);
    this.emit('compose', namespaceToEmit, generator);
    this.emit(`compose:${namespaceToEmit}`, generator);

    const runGenerator = async () => {
      if (generator.queueTasks) {
        // Generator > 5
        this.once('run', () => generator.emit('run'));
        this.once('end', () => generator.emit('end'));
        await generator.queueTasks();
        return;
      }
      if (!generator.options.forwardErrorToEnvironment) {
        generator.on('error', error => this.emit('error', error));
      }
      generator.promise = generator.run();
    };

    if (schedule) {
      this.runLoop.add('environment:run', async (done, stop) => {
        try {
          await runGenerator();
          done();
        } catch (error) {
          stop(error);
        }
      });
    } else {
      await runGenerator();
    }
    return generator;
  }

  /**
   * Tries to locate and run a specific generator. The lookup is done depending
   * on the provided arguments, options and the list of registered generators.
   *
   * When the environment was unable to resolve a generator, an error is raised.
   *
   * @param {String|Array} args
   * @param {Object}       [options]
   */
  async run(args, options, done) {
    if (done || typeof options === 'function' || typeof args === 'function') {
      throw new Error('Callback support have been removed.');
    }

    args = Array.isArray(args) ? args : splitArgsFromString(args);
    options = { ...options };

    const name = args.shift();
    if (!name) {
      throw new Error('Must provide at least one argument, the generator namespace to invoke.');
    }

    this.loadEnvironmentOptions(options);

    const instantiateAndRun = async () => {
      const generator = await this.create(name, args, {
        ...options,
        initialGenerator: true,
      });
      if (options.help) {
        console.log(generator.help());
        return undefined;
      }

      return this.runGenerator(generator);
    };

    if (this.options.experimental && !this.get(name)) {
      debug(`Generator ${name} was not found, trying to install it`);
      try {
        await this.prepareEnvironment(name);
      } catch {}
    }

    return instantiateAndRun();
  }

  /**
   * Start Environment queue
   * @param {Object} options - Conflicter options.
   */
  start(options) {
    return new Promise((resolve, reject) => {
      if (this.conflicter === undefined) {
        const conflicterOptions = _.pick(_.defaults({}, this.options, options), [
          'force',
          'bail',
          'ignoreWhitespace',
          'dryRun',
          'skipYoResolve',
          'logCwd',
        ]);
        conflicterOptions.cwd = conflicterOptions.logCwd;

        this.conflicter = new Conflicter(this.adapter, conflicterOptions);

        this.queueConflicter();
        this.queuePackageManagerInstall();
      }

      /*
       * Listen to errors and reject if emmited.
       * Some cases the generator relied at the behavior that the running process
       * would be killed if an error is thrown to environment.
       * Make sure to not rely on that behavior.
       */
      this.on('error', error => {
        reject(error);
      });

      /*
       * For backward compatibility
       */
      this.on('generator:reject', error => {
        reject(error);
      });

      this.on('generator:resolve', error => {
        resolve(error);
      });

      this.runLoop.on('error', error => {
        this.emit('error', error);
        this.adapter.close();
      });

      this.runLoop.on('paused', () => {
        this.emit('paused');
      });

      this.once('end', () => {
        resolve();
      });

      /* If runLoop has ended, the environment has ended too. */
      this.runLoop.once('end', () => {
        this.emit('end');
      });

      this.emit('run');
      this.runLoop.start();
    });
  }

  /**
   * Convenience method to run the generator with callbackWrapper.
   * See https://github.com/yeoman/environment/pull/101
   *
   * @param {Object}       generator
   */
  async runGenerator(generator) {
    generator = await generator;
    generator = await this.queueGenerator(generator);

    this.compatibilityMode = generator.queueTasks ? false : 'v4';
    this._rootGenerator = this._rootGenerator || generator;

    return this.start(generator.options);
  }

  /**
   * Get the first generator that was queued to run in this environment.
   *
   * @return {Generator} generator queued to run in this environment.
   */
  rootGenerator() {
    return this._rootGenerator;
  }

  /**
   * Given a String `filepath`, tries to figure out the relative namespace.
   *
   * ### Examples:
   *
   *     this.namespace('backbone/all/index.js');
   *     // => backbone:all
   *
   *     this.namespace('generator-backbone/model');
   *     // => backbone:model
   *
   *     this.namespace('backbone.js');
   *     // => backbone
   *
   *     this.namespace('generator-mocha/backbone/model/index.js');
   *     // => mocha:backbone:model
   *
   * @param {String} filepath
   * @param {Array} lookups paths
   */
  namespace(filepath, lookups = this.lookups) {
    if (!filepath) {
      throw new Error('Missing namespace');
    }

    // Normalize path
    let ns = slash(filepath);

    // Ignore path before latest node_modules
    const REPOSITORY_PATH = '/node_modules/';
    if (ns.includes(REPOSITORY_PATH)) {
      ns = ns.slice(ns.lastIndexOf(REPOSITORY_PATH) + REPOSITORY_PATH.length, ns.length);
    }

    // Cleanup extension and normalize path for differents OS
    const parsed = path.parse(ns);
    ns = parsed.dir ? `${parsed.dir}/${parsed.name}` : parsed.name;

    // Sort lookups by length so biggest are removed first
    const nsLookups = _([...lookups, '..'])
      .map(found => slash(found))
      .sortBy('length')
      .value()
      .reverse();

    // If `ns` contains a lookup dir in its path, remove it.
    for (let lookup of nsLookups) {
      // Only match full directory (begin with leading slash or start of input, end with trailing slash)
      lookup = new RegExp(`(?:/|^)${escapeStrRe(lookup)}(?=/)`, 'g');
      ns = ns.replace(lookup, '');
    }

    const folders = ns.split('/');
    const scope = _.findLast(folders, folder => folder.indexOf('@') === 0);

    // Cleanup `ns` from unwanted parts and then normalize slashes to `:`
    ns = ns
      .replace(/\/\//g, '') // Remove double `/`
      .replace(/(.*generator-)/, '') // Remove before `generator-`
      .replace(/\/(index|main)$/, '') // Remove `/index` or `/main`
      .replace(/^\//, '') // Remove leading `/`
      .replace(/\/+/g, ':'); // Replace slashes by `:`

    if (scope) {
      ns = `${scope}/${ns}`;
    }

    debug('Resolve namespaces for %s: %s', filepath, ns);

    return ns;
  }

  /**
   * Resolve a module path
   * @param  {String} moduleId - Filepath or module name
   * @return {String}          - The resolved path leading to the module
   */
  resolveModulePath(moduleId) {
    if (moduleId[0] === '.') {
      moduleId = path.resolve(moduleId);
    }

    moduleId = untildify(moduleId);
    moduleId = path.normalize(moduleId);

    if (path.extname(moduleId) === '') {
      moduleId += path.sep;
    }

    let resolved;
    // Win32: moduleId is resolving as moduleId.js or moduleId.json instead of moduleId/index.js, workaround it.
    if (process.platform === 'win32' && path.extname(moduleId) === '') {
      try {
        resolved = require.resolve(path.join(moduleId, 'index'));
      } catch {}
    }

    return resolved || require.resolve(moduleId);
  }

  /**
   * Apply transform streams to file in MemFs.
   * @param {Transform[]} transformStreams - transform streams to be applied.
<<<<<<< HEAD
   * @param {Stream} [stream] - files stream, defaults to this.sharedFs.stream().
   * @return {Promise<void>}
   */
  async applyTransforms(transformStreams, options = {}) {
    const { stream = this.sharedFs.stream(), name = 'Transforming' } = options;
=======
   * @param {{ streamOptions: any; stream: Stream; name: string; log: boolean }} [options] - files stream, defaults to this.sharedFs.stream().
   * @return {Promise}
   */
  applyTransforms(transformStreams, options = {}) {
    const {
      streamOptions = {filter: file => isFilePending(file)},
      stream = this.sharedFs.stream(streamOptions),
      name = 'Transforming'
    } = options;
>>>>>>> 03978761

    let { log = true } = options;

    if (log) {
      npmlog.tracker = new TrackerGroup();
      npmlog.enableProgress();
      log = npmlog.newItem(name);
    }

    if (!Array.isArray(transformStreams)) {
      transformStreams = [transformStreams];
    }
    await pipeline(
      stream,
      createModifiedTransform(),
      ...transformStreams,
      transform(file => {
        if (log) {
          log.completeWork(10);
          npmlog.info('Completed', path.relative(this.logCwd, file.path));
        }
      }, 'environment:log'),
    );
    if (log) {
      log.finish();
      npmlog.disableProgress();
    }
  }

  /**
   * Commits the MemFs to the disc.
   * @param {Stream} [stream] - files stream, defaults to this.sharedFs.stream().
   * @return {Promise}
   */
  commitSharedFs(stream = this.sharedFs.stream()) {
    return new Promise((resolve, reject) => {
      debug('committing files');

      const conflicterStatus = {};
      if (this.enableConflicterIgnore) {
<<<<<<< HEAD
        conflicterStatus.fileActions = [
          {
            key: 'i',
            name: 'ignore, do not overwrite and remember (experimental)',
            value: ({ relativeFilePath }) => {
              this.fs.append(`${this.cwd}/.yo-resolve`, `${relativeFilePath} skip`, { create: true });
              return 'skip';
            },
          },
        ];
=======
        conflicterStatus.fs = this.fs;
>>>>>>> 03978761
      }

      this.fs.commit(
        [
          createYoResolveTransform(this.conflicter),
          createYoRcTransform(),
          createConflicterCheckTransform(this.conflicter, conflicterStatus),
          createConflicterStatusTransform(),
          // Use custom commit transform due to out of order transform.
          createCommitTransform(this.fs),
        ],
        stream,
        (error, value) => {
          debug('committing finished');
          if (error) {
            reject(error);
            return;
          }
          resolve(value);
        },
      );
    });
  }

  /**
   * Queue environment's commit task.
   */
  queueConflicter() {
    const queueCommit = () => {
      debug('Queueing conflicts task');
      this.runLoop.add(
        'environment:conflicts',
        (done, stop) => {
          let customCommitTask = this.findGeneratorCustomCommitTask();
          if (customCommitTask !== undefined && customCommitTask) {
            if (typeof customCommitTask !== 'function') {
              done();
              return;
            }
          } else {
            customCommitTask = this.commitSharedFs.bind(this);
          }

          if (this.enableConflicterIgnore) {
            debug('Adding queueCommit event listener');
            this.sharedFs.once('change', queueCommit);
          }
          const result = customCommitTask();
          if (!result || !result.then) {
            done();
            return;
          }
          return result.then(() => {
            if (!this.enableConflicterIgnore) {
              debug('Adding queueCommit event listener');
              this.sharedFs.once('change', queueCommit);
            }
            done();
          }, stop);
        },
        {
          once: 'write memory fs to disk',
        },
      );
    };

    queueCommit();
  }

  /**
   * Queue environment's package manager install task.
   */
  queuePackageManagerInstall() {
    this.runLoop.add('install', (done, stop) => this.packageManagerInstallTask().then(done, stop), { once: 'package manager install' });
  }
}
Object.assign(Environment.prototype, resolver);
Object.assign(Environment.prototype, composability);
Object.assign(Environment.prototype, spawnCommandMixin);
Object.assign(Environment.prototype, namespaceCompasibilityMixin);

export default Environment;<|MERGE_RESOLUTION|>--- conflicted
+++ resolved
@@ -30,7 +30,6 @@
   createConflicterStatusTransform,
   createModifiedTransform,
   createYoRcTransform,
-<<<<<<< HEAD
   createYoResolveTransform,
 } from './util/transform.js';
 import { createRequire } from 'node:module';
@@ -42,18 +41,12 @@
 
 import spawnCommandMixin from './spawn-command.js';
 import namespaceCompasibilityMixin from './namespace-composability.js';
+import { requireOrImport } from './util/esm.js';
 
 const debug = createdLogger('yeoman:environment');
 const require = createRequire(import.meta.url);
 
 const ENVIRONMENT_VERSION = require('../package.json').version;
-=======
-  createYoResolveTransform
-} = require('./util/transform');
-const {requireOrImport} = require('./util/esm');
-
-const {isFilePending} = FileEditor.State;
->>>>>>> 03978761
 
 /**
  * Two-step argument splitting function that first splits arguments in quotes,
@@ -727,11 +720,7 @@
    * @param  {Object} Generator - Object containing the class.
    * @return {Function} Generator's constructor.
    */
-<<<<<<< HEAD
-  async _findGeneratorClass(Generator) {
-=======
-  _findGeneratorClass(Generator, meta = Generator) {
->>>>>>> 03978761
+  async _findGeneratorClass(Generator, meta = Generator) {
     if (!Generator) {
       return Generator;
     }
@@ -1265,23 +1254,15 @@
   /**
    * Apply transform streams to file in MemFs.
    * @param {Transform[]} transformStreams - transform streams to be applied.
-<<<<<<< HEAD
    * @param {Stream} [stream] - files stream, defaults to this.sharedFs.stream().
    * @return {Promise<void>}
    */
   async applyTransforms(transformStreams, options = {}) {
-    const { stream = this.sharedFs.stream(), name = 'Transforming' } = options;
-=======
-   * @param {{ streamOptions: any; stream: Stream; name: string; log: boolean }} [options] - files stream, defaults to this.sharedFs.stream().
-   * @return {Promise}
-   */
-  applyTransforms(transformStreams, options = {}) {
     const {
       streamOptions = {filter: file => isFilePending(file)},
       stream = this.sharedFs.stream(streamOptions),
       name = 'Transforming'
     } = options;
->>>>>>> 03978761
 
     let { log = true } = options;
 
@@ -1322,7 +1303,6 @@
 
       const conflicterStatus = {};
       if (this.enableConflicterIgnore) {
-<<<<<<< HEAD
         conflicterStatus.fileActions = [
           {
             key: 'i',
@@ -1333,9 +1313,6 @@
             },
           },
         ];
-=======
-        conflicterStatus.fs = this.fs;
->>>>>>> 03978761
       }
 
       this.fs.commit(
