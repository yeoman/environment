--- conflicted
+++ resolved
@@ -234,7 +234,6 @@
       });
     });
 
-<<<<<<< HEAD
     describe('when localOnly argument is true', () => {
       afterEach(() => {
         delete process.env.NODE_PATH;
@@ -267,7 +266,9 @@
         } else {
           assert(this.env.getNpmPaths(true).indexOf('/usr/lib/node_modules') === -1);
         }
-=======
+      });
+    });
+
     describe('with npm global prefix', () => {
       it('append npm modules path depending on your OS', function () {
         const npmPrefix = '/npm_prefix';
@@ -278,7 +279,6 @@
           assert(this.env.getNpmPaths().indexOf(path.resolve(npmPrefix, 'lib/node_modules')) > 0);
         }
         spawnStub.restore();
->>>>>>> a3082a28
       });
     });
   });
